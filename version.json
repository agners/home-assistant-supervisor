--- conflicted
+++ resolved
@@ -1,11 +1,6 @@
 {
-<<<<<<< HEAD
-    "hassio": "0.73",
-    "homeassistant": "0.57",
-=======
     "hassio": "0.74",
     "homeassistant": "0.57.1",
->>>>>>> 4b7201dc
     "resinos": "1.1",
     "resinhup": "0.3",
     "generic": "0.3",
